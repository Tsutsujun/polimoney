--- conflicted
+++ resolved
@@ -1,10 +1,5 @@
-<<<<<<< HEAD
 import * as fs from 'node:fs';
 import * as path from 'node:path';
-=======
-import * as fs from 'fs';
-import * as path from 'path';
->>>>>>> b7488fd9
 
 // import { Summary, Flow, Transaction } from '../type';
 type Summary = {
@@ -79,13 +74,8 @@
     0,
   );
   const nextYearCategory = data.categories.find(
-<<<<<<< HEAD
-    (c: InputCategory) => c.name === '翌年度への繰越',
-  );
-=======
     (c: InputCategory) => c.name === '翌年への繰越額',
   )
->>>>>>> b7488fd9
   const balanceTransaction = data.transactions.find(
     (t: InputTransaction) => t.category_id === nextYearCategory?.id,
   );
@@ -192,21 +182,6 @@
     }
   }
 
-<<<<<<< HEAD
-  if (!data.categories.find((c: any) => c.name === '前年度からの繰越')) {
-    throw new Error('カテゴリ「前年度からの繰越」が存在する必要があります');
-  }
-  if (!data.categories.find((c: any) => c.name === '翌年度への繰越')) {
-    throw new Error('カテゴリ「翌年度への繰越」が存在する必要があります');
-  }
-
-  const previousYearCategory = data.categories.find(
-    (c: any) => c.name === '前年度からの繰越',
-  );
-  const nextYearCategory = data.categories.find(
-    (c: any) => c.name === '翌年度への繰越',
-  );
-=======
   if (!data.categories.find((c: any) => c.name === '前年からの繰越額')) {
     throw new Error('カテゴリ「前年からの繰越額」が存在する必要があります')
   }
@@ -220,32 +195,21 @@
   const nextYearCategory = data.categories.find(
     (c: any) => c.name === '翌年への繰越額',
   )
->>>>>>> b7488fd9
   const previousYearTransactions = data.transactions.filter(
     (t: any) => t.category_id === previousYearCategory.id,
   );
   if (previousYearTransactions.length !== 1) {
     throw new Error(
-<<<<<<< HEAD
-      '前年度からの繰越の transaction はちょうど1つである必要があります',
-    );
-=======
       '前年からの繰越額の transaction はちょうど1つである必要があります',
     )
->>>>>>> b7488fd9
   }
   const nextYearTransactions = data.transactions.filter(
     (t: any) => t.category_id === nextYearCategory.id,
   );
   if (nextYearTransactions.length !== 1) {
     throw new Error(
-<<<<<<< HEAD
-      '翌年度への繰越の transaction はちょうど1つである必要があります',
-    );
-=======
       '翌年への繰越額の transaction はちょうど1つである必要があります',
     )
->>>>>>> b7488fd9
   }
 
   const incomeCategoryIds = data.categories
